--- conflicted
+++ resolved
@@ -220,12 +220,9 @@
 			rendererOptions.tickLength +
 			rendererOptions.paddingInner +
 			rendererOptions.paddingOuter +
-<<<<<<< HEAD
 			tickMarkMaxWidth +
-			Constants.LabelOffset
-=======
+			Constants.LabelOffset +
 			resultTickMarksMaxWidth
->>>>>>> 6f718781
 		);
 		// make it even
 		res += res % 2;
