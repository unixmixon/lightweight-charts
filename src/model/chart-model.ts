/// <reference types="_build-time-constants" />

import { assert, ensureNotNull } from '../helpers/assertions';
import { gradientColorAtPercent } from '../helpers/color';
import { Delegate } from '../helpers/delegate';
import { IDestroyable } from '../helpers/idestroyable';
import { ISubscription } from '../helpers/isubscription';
import { DeepPartial, merge } from '../helpers/strict-type-checks';

import { PriceAxisViewRendererOptions } from '../renderers/iprice-axis-view-renderer';
import { PriceAxisRendererOptionsProvider } from '../renderers/price-axis-renderer-options-provider';

import { Coordinate } from './coordinate';
import { Crosshair, CrosshairOptions } from './crosshair';
import { DefaultPriceScaleId, isDefaultPriceScale } from './default-price-scale';
import { GridOptions } from './grid';
import { InvalidateMask, InvalidationLevel } from './invalidate-mask';
import { IPriceDataSource } from './iprice-data-source';
import { ColorType, LayoutOptions } from './layout-options';
import { LocalizationOptions } from './localization-options';
import { Magnet } from './magnet';
import { DEFAULT_STRETCH_FACTOR, Pane } from './pane';
import { Point } from './point';
import { PriceScale, PriceScaleOptions } from './price-scale';
import { Series, SeriesOptionsInternal } from './series';
import { SeriesOptionsMap, SeriesType } from './series-options';
import { LogicalRange, TimePointIndex, TimeScalePoint } from './time-data';
import { TimeScale, TimeScaleOptions } from './time-scale';
import { Watermark, WatermarkOptions } from './watermark';

/**
 * Represents options for how the chart is scrolled by the mouse and touch gestures.
 */
export interface HandleScrollOptions {
	/**
	 * Enable scrolling with the mouse wheel.
	 *
	 * @defaultValue `true`
	 */
	mouseWheel: boolean;

	/**
	 * Enable scrolling by holding down the left mouse button and moving the mouse.
	 *
	 * @defaultValue `true`
	 */
	pressedMouseMove: boolean;

	/**
	 * Enable horizontal touch scrolling.
	 *
	 * When enabled the chart handles touch gestures that would normally scroll the webpage horizontally.
	 *
	 * @defaultValue `true`
	 */
	horzTouchDrag: boolean;

	/**
	 * Enable vertical touch scrolling.
	 *
	 * When enabled the chart handles touch gestures that would normally scroll the webpage vertically.
	 *
	 * @defaultValue `true`
	 */
	vertTouchDrag: boolean;
}

/**
 * Represents options for how the chart is scaled by the mouse and touch gestures.
 */
export interface HandleScaleOptions {
	/**
	 * Enable scaling with the mouse wheel.
	 *
	 * @defaultValue `true`
	 */
	mouseWheel: boolean;

	/**
	 * Enable scaling with pinch/zoom gestures.
	 *
	 * @defaultValue `true`
	 */
	pinch: boolean;

	/**
	 * Enable scaling the price and/or time scales by holding down the left mouse button and moving the mouse.
	 */
	axisPressedMouseMove: AxisPressedMouseMoveOptions | boolean;

	/**
	 * Enable resetting scaling by double-clicking the left mouse button.
	 *
	 * @defaultValue `true`
	 */
	axisDoubleClickReset: boolean;
}

/**
 * Represents options for enabling or disabling kinetic scrolling with mouse and touch gestures.
 */
export interface KineticScrollOptions {
	/**
	 * Enable kinetic scroll with touch gestures.
	 *
	 * @defaultValue `true`
	 */
	touch: boolean;

	/**
	 * Enable kinetic scroll with the mouse.
	 *
	 * @defaultValue `false`
	 */
	mouse: boolean;
}

type HandleScaleOptionsInternal =
	Omit<HandleScaleOptions, 'axisPressedMouseMove'>
	& {
		/** @public */
		axisPressedMouseMove: AxisPressedMouseMoveOptions;
	};

/**
 * Represents options for how the time and price axes react to mouse movements.
 */
export interface AxisPressedMouseMoveOptions {
	/**
	 * Enable scaling the time axis by holding down the left mouse button and moving the mouse.
	 *
	 * @defaultValue `true`
	 */
	time: boolean;

	/**
	 * Enable scaling the price axis by holding down the left mouse button and moving the mouse.
	 *
	 * @defaultValue `true`
	 */
	price: boolean;
}

export interface HoveredObject {
	hitTestData?: unknown;
	externalId?: string;
}

export interface HoveredSource {
	source: IPriceDataSource;
	object?: HoveredObject;
}

export interface PriceScaleOnPane {
	priceScale: PriceScale;
	pane: Pane;
}

const enum BackgroundColorSide {
	Top,
	Bottom,
}

type InvalidateHandler = (mask: InvalidateMask) => void;

/**
 * Represents a visible price scale's options.
 *
 * @see {@link PriceScaleOptions}
 */
export type VisiblePriceScaleOptions = PriceScaleOptions;

/**
 * Represents overlay price scale options.
 */
export type OverlayPriceScaleOptions = Omit<PriceScaleOptions, 'visible' | 'autoScale'>;

/**
 * Structure describing options of the chart. Series options are to be set separately
 */
export interface ChartOptions {
	/**
	 * Width of the chart in pixels
	 *
	 * @defaultValue If `0` (default) or none value provided, then a size of the widget will be calculated based its container's size.
	 */
	width: number;

	/**
	 * Height of the chart in pixels
	 *
	 * @defaultValue If `0` (default) or none value provided, then a size of the widget will be calculated based its container's size.
	 */
	height: number;

	/**
	 * Watermark options.
	 *
	 * A watermark is a background label that includes a brief description of the drawn data. Any text can be added to it.
	 *
	 * Please make sure you enable it and set an appropriate font color and size to make your watermark visible in the background of the chart.
	 * We recommend a semi-transparent color and a large font. Also note that watermark position can be aligned vertically and horizontally.
	 */
	watermark: WatermarkOptions;

	/**
	 * Layout options
	 */
	layout: LayoutOptions;

<<<<<<< HEAD
	/** Left price scale options. */
=======
	/**
	 * Price scale options.
	 *
	 * @deprecated Use {@link leftPriceScale}, {@link rightPriceScale} or {@link overlayPriceScales} instead.
	 * @internal
	 */
	priceScale: PriceScaleOptions;

	/**
	 * Left price scale options
	 */
>>>>>>> f8b7d306
	leftPriceScale: VisiblePriceScaleOptions;
	/**
	 * Right price scale options
	 */
	rightPriceScale: VisiblePriceScaleOptions;
	/**
	 * Overlay price scale options
	 */
	overlayPriceScales: OverlayPriceScaleOptions;

	/**
	 * Time scale options
	 */
	timeScale: TimeScaleOptions;

	/**
	 * The crosshair shows the intersection of the price and time scale values at any point on the chart.
	 *
	 */
	crosshair: CrosshairOptions;

	/**
	 * A grid is represented in the chart background as a vertical and horizontal lines drawn at the levels of visible marks of price and the time scales.
	 */
	grid: GridOptions;

	/**
	 * Localization options.
	 */
	localization: LocalizationOptions;

	/**
	 * Scroll options, or a boolean flag that enables/disables scrolling
	 */
	handleScroll: HandleScrollOptions | boolean;

	/**
	 * Scale options, or a boolean flag that enables/disables scaling
	 */
	handleScale: HandleScaleOptions | boolean;

	/**
	 * Kinetic scroll options
	 */
	kineticScroll: KineticScrollOptions;
}

export type ChartOptionsInternal =
	Omit<ChartOptions, 'handleScroll' | 'handleScale' | 'layout'>
	& {
		/** @public */
		handleScroll: HandleScrollOptions;
		/** @public */
		handleScale: HandleScaleOptionsInternal;
		/** @public */
		layout: LayoutOptions;
	};

interface GradientColorsCache {
	topColor: string;
	bottomColor: string;
	colors: Map<number, string>;
}

export class ChartModel implements IDestroyable {
	private readonly _options: ChartOptionsInternal;
	private readonly _invalidateHandler: InvalidateHandler;

	private readonly _rendererOptionsProvider: PriceAxisRendererOptionsProvider;

	private readonly _timeScale: TimeScale;
	private readonly _panes: Pane[] = [];
	private readonly _crosshair: Crosshair;
	private readonly _magnet: Magnet;
	private readonly _watermark: Watermark;

	private _serieses: Series[] = [];

	private _width: number = 0;
	private _initialTimeScrollPos: number | null = null;
	private _hoveredSource: HoveredSource | null = null;
	private readonly _priceScalesOptionsChanged: Delegate = new Delegate();
	private _crosshairMoved: Delegate<TimePointIndex | null, Point | null> = new Delegate();

	private _backgroundTopColor: string;
	private _backgroundBottomColor: string;
	private _gradientColorsCache: GradientColorsCache | null = null;

	public constructor(invalidateHandler: InvalidateHandler, options: ChartOptionsInternal) {
		this._invalidateHandler = invalidateHandler;
		this._options = options;

		this._rendererOptionsProvider = new PriceAxisRendererOptionsProvider(this);

		this._timeScale = new TimeScale(this, options.timeScale, this._options.localization);
		this._crosshair = new Crosshair(this, options.crosshair);
		this._magnet = new Magnet(options.crosshair);
		this._watermark = new Watermark(this, options.watermark);

		this.createPane();
		this._panes[0].setStretchFactor(DEFAULT_STRETCH_FACTOR * 2);

		this._backgroundTopColor = this._getBackgroundColor(BackgroundColorSide.Top);
		this._backgroundBottomColor = this._getBackgroundColor(BackgroundColorSide.Bottom);
	}

	public fullUpdate(): void {
		this._invalidate(new InvalidateMask(InvalidationLevel.Full));
	}

	public lightUpdate(): void {
		this._invalidate(new InvalidateMask(InvalidationLevel.Light));
	}

	public cursorUpdate(): void {
		this._invalidate(new InvalidateMask(InvalidationLevel.Cursor));
	}

	public updateSource(source: IPriceDataSource): void {
		const inv = this._invalidationMaskForSource(source);
		this._invalidate(inv);
	}

	public hoveredSource(): HoveredSource | null {
		return this._hoveredSource;
	}

	public setHoveredSource(source: HoveredSource | null): void {
		const prevSource = this._hoveredSource;
		this._hoveredSource = source;
		if (prevSource !== null) {
			this.updateSource(prevSource.source);
		}
		if (source !== null) {
			this.updateSource(source.source);
		}
	}

	public options(): Readonly<ChartOptionsInternal> {
		return this._options;
	}

	public applyOptions(options: DeepPartial<ChartOptionsInternal>): void {
		merge(this._options, options);

		this._panes.forEach((p: Pane) => p.applyScaleOptions(options));

		if (options.timeScale !== undefined) {
			this._timeScale.applyOptions(options.timeScale);
		}

		if (options.localization !== undefined) {
			this._timeScale.applyLocalizationOptions(options.localization);
		}

		if (options.leftPriceScale || options.rightPriceScale) {
			this._priceScalesOptionsChanged.fire();
		}

		this._backgroundTopColor = this._getBackgroundColor(BackgroundColorSide.Top);
		this._backgroundBottomColor = this._getBackgroundColor(BackgroundColorSide.Bottom);

		this.fullUpdate();
	}

	public applyPriceScaleOptions(priceScaleId: string, options: DeepPartial<PriceScaleOptions>): void {
		const res = this.findPriceScale(priceScaleId);

		if (res === null) {
			if (process.env.NODE_ENV === 'development') {
				throw new Error(`Trying to apply price scale options with incorrect ID: ${priceScaleId}`);
			}

			return;
		}

		res.priceScale.applyOptions(options);
		this._priceScalesOptionsChanged.fire();
	}

	public findPriceScale(priceScaleId: string): PriceScaleOnPane | null {
		for (const pane of this._panes) {
			const priceScale = pane.priceScaleById(priceScaleId);
			if (priceScale !== null) {
				return {
					pane,
					priceScale,
				};
			}
		}
		return null;
	}

	public timeScale(): TimeScale {
		return this._timeScale;
	}

	public panes(): readonly Pane[] {
		return this._panes;
	}

	public watermarkSource(): Watermark {
		return this._watermark;
	}

	public crosshairSource(): Crosshair {
		return this._crosshair;
	}

	public crosshairMoved(): ISubscription<TimePointIndex | null, Point | null> {
		return this._crosshairMoved;
	}

	public setPaneHeight(pane: Pane, height: number): void {
		pane.setHeight(height);
		this.recalculateAllPanes();
	}

	public setWidth(width: number): void {
		this._width = width;
		this._timeScale.setWidth(this._width);
		this._panes.forEach((pane: Pane) => pane.setWidth(width));
		this.recalculateAllPanes();
	}

	public createPane(index?: number): Pane {
		const pane = new Pane(this._timeScale, this);

		if (index !== undefined) {
			this._panes.splice(index, 0, pane);
		} else {
			// adding to the end - common case
			this._panes.push(pane);
		}

		const actualIndex = (index === undefined) ? this._panes.length - 1 : index;

		// we always do autoscaling on the creation
		// if autoscale option is true, it is ok, just recalculate by invalidation mask
		// if autoscale option is false, autoscale anyway on the first draw
		// also there is a scenario when autoscale is true in constructor and false later on applyOptions
		const mask = new InvalidateMask(InvalidationLevel.Full);
		mask.invalidatePane(actualIndex, {
			level: InvalidationLevel.None,
			autoScale: true,
		});
		this._invalidate(mask);

		return pane;
	}

	public startScalePrice(pane: Pane, priceScale: PriceScale, x: number): void {
		pane.startScalePrice(priceScale, x);
	}

	public scalePriceTo(pane: Pane, priceScale: PriceScale, x: number): void {
		pane.scalePriceTo(priceScale, x);
		this.updateCrosshair();
		this._invalidate(this._paneInvalidationMask(pane, InvalidationLevel.Light));
	}

	public endScalePrice(pane: Pane, priceScale: PriceScale): void {
		pane.endScalePrice(priceScale);
		this._invalidate(this._paneInvalidationMask(pane, InvalidationLevel.Light));
	}

	public startScrollPrice(pane: Pane, priceScale: PriceScale, x: number): void {
		if (priceScale.isAutoScale()) {
			return;
		}
		pane.startScrollPrice(priceScale, x);
	}

	public scrollPriceTo(pane: Pane, priceScale: PriceScale, x: number): void {
		if (priceScale.isAutoScale()) {
			return;
		}
		pane.scrollPriceTo(priceScale, x);
		this.updateCrosshair();
		this._invalidate(this._paneInvalidationMask(pane, InvalidationLevel.Light));
	}

	public endScrollPrice(pane: Pane, priceScale: PriceScale): void {
		if (priceScale.isAutoScale()) {
			return;
		}
		pane.endScrollPrice(priceScale);
		this._invalidate(this._paneInvalidationMask(pane, InvalidationLevel.Light));
	}

	public resetPriceScale(pane: Pane, priceScale: PriceScale): void {
		pane.resetPriceScale(priceScale);
		this._invalidate(this._paneInvalidationMask(pane, InvalidationLevel.Light));
	}

	public startScaleTime(position: Coordinate): void {
		this._timeScale.startScale(position);
	}

	/**
	 * Zoom in/out the chart (depends on scale value).
	 *
	 * @param pointX - X coordinate of the point to apply the zoom (the point which should stay on its place)
	 * @param scale - Zoom value. Negative value means zoom out, positive - zoom in.
	 */
	public zoomTime(pointX: Coordinate, scale: number): void {
		const timeScale = this.timeScale();
		if (timeScale.isEmpty() || scale === 0) {
			return;
		}

		const timeScaleWidth = timeScale.width();
		pointX = Math.max(1, Math.min(pointX, timeScaleWidth)) as Coordinate;

		timeScale.zoom(pointX, scale);

		this.recalculateAllPanes();
	}

	public scrollChart(x: Coordinate): void {
		this.startScrollTime(0 as Coordinate);
		this.scrollTimeTo(x);
		this.endScrollTime();
	}

	public scaleTimeTo(x: Coordinate): void {
		this._timeScale.scaleTo(x);
		this.recalculateAllPanes();
	}

	public endScaleTime(): void {
		this._timeScale.endScale();
		this.lightUpdate();
	}

	public startScrollTime(x: Coordinate): void {
		this._initialTimeScrollPos = x;
		this._timeScale.startScroll(x);
	}

	public scrollTimeTo(x: Coordinate): boolean {
		let res = false;
		if (this._initialTimeScrollPos !== null && Math.abs(x - this._initialTimeScrollPos) > 20) {
			this._initialTimeScrollPos = null;
			res = true;
		}

		this._timeScale.scrollTo(x);
		this.recalculateAllPanes();
		return res;
	}

	public endScrollTime(): void {
		this._timeScale.endScroll();
		this.lightUpdate();

		this._initialTimeScrollPos = null;
	}

	public serieses(): readonly Series[] {
		return this._serieses;
	}

	public setAndSaveCurrentPosition(x: Coordinate, y: Coordinate, pane: Pane): void {
		this._crosshair.saveOriginCoord(x, y);
		let price = NaN;
		let index = this._timeScale.coordinateToIndex(x);

		const visibleBars = this._timeScale.visibleStrictRange();
		if (visibleBars !== null) {
			index = Math.min(Math.max(visibleBars.left(), index), visibleBars.right()) as TimePointIndex;
		}

		const priceScale = pane.defaultPriceScale();
		const firstValue = priceScale.firstValue();
		if (firstValue !== null) {
			price = priceScale.coordinateToPrice(y, firstValue);
		}
		price = this._magnet.align(price, index, pane);

		this._crosshair.setPosition(index, price, pane);

		this.cursorUpdate();
		this._crosshairMoved.fire(this._crosshair.appliedIndex(), { x, y });
	}

	public clearCurrentPosition(): void {
		const crosshair = this.crosshairSource();
		crosshair.clearPosition();
		this.cursorUpdate();
		this._crosshairMoved.fire(null, null);
	}

	public updateCrosshair(): void {
		// apply magnet
		const pane = this._crosshair.pane();
		if (pane !== null) {
			const x = this._crosshair.originCoordX();
			const y = this._crosshair.originCoordY();
			this.setAndSaveCurrentPosition(x, y, pane);
		}

		this._crosshair.updateAllViews();
	}

	public updateTimeScale(newBaseIndex: TimePointIndex | null, newPoints?: readonly TimeScalePoint[], firstChangedPointIndex?: number): void {
		const oldFirstTime = this._timeScale.indexToTime(0 as TimePointIndex);

		if (newPoints !== undefined && firstChangedPointIndex !== undefined) {
			this._timeScale.update(newPoints, firstChangedPointIndex);
		}

		const newFirstTime = this._timeScale.indexToTime(0 as TimePointIndex);

		const currentBaseIndex = this._timeScale.baseIndex();
		const visibleBars = this._timeScale.visibleStrictRange();

		// if time scale cannot return current visible bars range (e.g. time scale has zero-width)
		// then we do not need to update right offset to shift visible bars range to have the same right offset as we have before new bar
		// (and actually we cannot)
		if (visibleBars !== null && oldFirstTime !== null && newFirstTime !== null) {
			const isLastSeriesBarVisible = visibleBars.contains(currentBaseIndex);
			const isLeftBarShiftToLeft = oldFirstTime.timestamp > newFirstTime.timestamp;
			const isSeriesPointsAdded = newBaseIndex !== null && newBaseIndex > currentBaseIndex;
			const isSeriesPointsAddedToRight = isSeriesPointsAdded && !isLeftBarShiftToLeft;

			const needShiftVisibleRangeOnNewBar = isLastSeriesBarVisible && this._timeScale.options().shiftVisibleRangeOnNewBar;
			if (isSeriesPointsAddedToRight && !needShiftVisibleRangeOnNewBar) {
				const compensationShift = newBaseIndex - currentBaseIndex;
				this._timeScale.setRightOffset(this._timeScale.rightOffset() - compensationShift);
			}
		}

		this._timeScale.setBaseIndex(newBaseIndex);
	}

	public recalculatePane(pane: Pane | null): void {
		if (pane !== null) {
			pane.recalculate();
		}
	}

	public paneForSource(source: IPriceDataSource): Pane | null {
		const pane = this._panes.find((p: Pane) => p.orderedSources().includes(source));
		return pane === undefined ? null : pane;
	}

	public recalculateAllPanes(): void {
		this._watermark.updateAllViews();
		this._panes.forEach((p: Pane) => p.recalculate());
		this.updateCrosshair();
	}

	public destroy(): void {
		this._panes.forEach((p: Pane) => p.destroy());
		this._panes.length = 0;

		// to avoid memleaks
		this._options.localization.priceFormatter = undefined;
		this._options.localization.timeFormatter = undefined;
	}

	public rendererOptionsProvider(): PriceAxisRendererOptionsProvider {
		return this._rendererOptionsProvider;
	}

	public priceAxisRendererOptions(): Readonly<PriceAxisViewRendererOptions> {
		return this._rendererOptionsProvider.options();
	}

	public priceScalesOptionsChanged(): ISubscription {
		return this._priceScalesOptionsChanged;
	}

	public createSeries<T extends SeriesType>(seriesType: T, options: SeriesOptionsMap[T]): Series<T> {
		const pane = this._panes[0];
		const series = this._createSeries(options, seriesType, pane);
		this._serieses.push(series);

		if (this._serieses.length === 1) {
			// call fullUpdate to recalculate chart's parts geometry
			this.fullUpdate();
		} else {
			this.lightUpdate();
		}

		return series;
	}

	public removeSeries(series: Series): void {
		const pane = this.paneForSource(series);

		const seriesIndex = this._serieses.indexOf(series);
		assert(seriesIndex !== -1, 'Series not found');

		this._serieses.splice(seriesIndex, 1);
		ensureNotNull(pane).removeDataSource(series);
		if (series.destroy) {
			series.destroy();
		}
	}

	public moveSeriesToScale(series: Series, targetScaleId: string): void {
		const pane = ensureNotNull(this.paneForSource(series));
		pane.removeDataSource(series);

		// check if targetScaleId exists
		const target = this.findPriceScale(targetScaleId);
		if (target === null) {
			// new scale on the same pane
			const zOrder = series.zorder();
			pane.addDataSource(series, targetScaleId, zOrder);
		} else {
			// if move to the new scale of the same pane, keep zorder
			// if move to new pane
			const zOrder = (target.pane === pane) ? series.zorder() : undefined;
			target.pane.addDataSource(series, targetScaleId, zOrder);
		}
	}

	public fitContent(): void {
		const mask = new InvalidateMask(InvalidationLevel.Light);
		mask.setFitContent();
		this._invalidate(mask);
	}

	public setTargetLogicalRange(range: LogicalRange): void {
		const mask = new InvalidateMask(InvalidationLevel.Light);
		mask.applyRange(range);
		this._invalidate(mask);
	}

	public resetTimeScale(): void {
		const mask = new InvalidateMask(InvalidationLevel.Light);
		mask.resetTimeScale();
		this._invalidate(mask);
	}

	public setBarSpacing(spacing: number): void {
		const mask = new InvalidateMask(InvalidationLevel.Light);
		mask.setBarSpacing(spacing);
		this._invalidate(mask);
	}

	public setRightOffset(offset: number): void {
		const mask = new InvalidateMask(InvalidationLevel.Light);
		mask.setRightOffset(offset);
		this._invalidate(mask);
	}

	public defaultVisiblePriceScaleId(): string {
		return this._options.rightPriceScale.visible ? DefaultPriceScaleId.Right : DefaultPriceScaleId.Left;
	}

	public backgroundBottomColor(): string {
		return this._backgroundBottomColor;
	}

	public backgroundTopColor(): string {
		return this._backgroundTopColor;
	}

	public backgroundColorAtYPercentFromTop(percent: number): string {
		const bottomColor = this._backgroundBottomColor;
		const topColor = this._backgroundTopColor;

		if (bottomColor === topColor) {
			// solid background
			return bottomColor;
		}

		// gradient background

		// percent should be from 0 to 100 (we're using only integer values to make cache more efficient)
		percent = Math.max(0, Math.min(100, Math.round(percent * 100)));

		if (this._gradientColorsCache === null ||
			this._gradientColorsCache.topColor !== topColor || this._gradientColorsCache.bottomColor !== bottomColor) {
			this._gradientColorsCache = {
				topColor: topColor,
				bottomColor: bottomColor,
				colors: new Map(),
			};
		} else {
			const cachedValue = this._gradientColorsCache.colors.get(percent);
			if (cachedValue !== undefined) {
				return cachedValue;
			}
		}

		const result = gradientColorAtPercent(topColor, bottomColor, percent / 100);
		this._gradientColorsCache.colors.set(percent, result);
		return result;
	}

	private _paneInvalidationMask(pane: Pane | null, level: InvalidationLevel): InvalidateMask {
		const inv = new InvalidateMask(level);
		if (pane !== null) {
			const index = this._panes.indexOf(pane);
			inv.invalidatePane(index, {
				level,
			});
		}
		return inv;
	}

	private _invalidationMaskForSource(source: IPriceDataSource, invalidateType?: InvalidationLevel): InvalidateMask {
		if (invalidateType === undefined) {
			invalidateType = InvalidationLevel.Light;
		}

		return this._paneInvalidationMask(this.paneForSource(source), invalidateType);
	}

	private _invalidate(mask: InvalidateMask): void {
		if (this._invalidateHandler) {
			this._invalidateHandler(mask);
		}

		this._panes.forEach((pane: Pane) => pane.grid().paneView().update());
	}

	private _createSeries<T extends SeriesType>(options: SeriesOptionsInternal<T>, seriesType: T, pane: Pane): Series<T> {
		const series = new Series<T>(this, options, seriesType);

		const targetScaleId = options.priceScaleId !== undefined ? options.priceScaleId : this.defaultVisiblePriceScaleId();
		pane.addDataSource(series, targetScaleId);

		if (!isDefaultPriceScale(targetScaleId)) {
			// let's apply that options again to apply margins
			series.applyOptions(options);
		}

		return series;
	}

	private _getBackgroundColor(side: BackgroundColorSide): string {
		const layoutOptions = this._options.layout;

		if (layoutOptions.background.type === ColorType.VerticalGradient) {
			return side === BackgroundColorSide.Top ?
				layoutOptions.background.topColor :
				layoutOptions.background.bottomColor;
		}

		return layoutOptions.background.color;
	}
}<|MERGE_RESOLUTION|>--- conflicted
+++ resolved
@@ -208,21 +208,9 @@
 	 */
 	layout: LayoutOptions;
 
-<<<<<<< HEAD
-	/** Left price scale options. */
-=======
-	/**
-	 * Price scale options.
-	 *
-	 * @deprecated Use {@link leftPriceScale}, {@link rightPriceScale} or {@link overlayPriceScales} instead.
-	 * @internal
-	 */
-	priceScale: PriceScaleOptions;
-
 	/**
 	 * Left price scale options
 	 */
->>>>>>> f8b7d306
 	leftPriceScale: VisiblePriceScaleOptions;
 	/**
 	 * Right price scale options
