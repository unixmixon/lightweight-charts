--- conflicted
+++ resolved
@@ -1,9 +1,6 @@
-<<<<<<< HEAD
-import { HoveredObject } from '../model/chart-model';
-=======
 import { BitmapCoordinatesRenderingScope } from 'fancy-canvas';
 
->>>>>>> 115c9784
+import { HoveredObject } from '../model/chart-model';
 import { Coordinate } from '../model/coordinate';
 
 import { BitmapCoordinatesPaneRenderer } from './bitmap-coordinates-pane-renderer';
@@ -16,26 +13,18 @@
 
 	y: Coordinate;
 	visible?: boolean;
-<<<<<<< HEAD
-	width: number;
 	externalId?: string;
 }
 
 const enum Constants { HitTestThreshold = 7, }
 
-export class HorizontalLineRenderer implements IPaneRenderer {
-=======
-}
-
 export class HorizontalLineRenderer extends BitmapCoordinatesPaneRenderer {
->>>>>>> 115c9784
 	private _data: HorizontalLineRendererData | null = null;
 
 	public setData(data: HorizontalLineRendererData): void {
 		this._data = data;
 	}
 
-<<<<<<< HEAD
 	public hitTest(x: Coordinate, y: Coordinate): HoveredObject | null {
 		if (!this._data?.visible) {
 			return null;
@@ -53,10 +42,7 @@
 		return null;
 	}
 
-	public draw(ctx: CanvasRenderingContext2D, pixelRatio: number, isHovered: boolean, hitTestData?: unknown): void {
-=======
 	protected _drawImpl({ context: ctx, bitmapSize, horizontalPixelRatio, verticalPixelRatio }: BitmapCoordinatesRenderingScope): void {
->>>>>>> 115c9784
 		if (this._data === null) {
 			return;
 		}
