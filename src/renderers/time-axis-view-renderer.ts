--- conflicted
+++ resolved
@@ -87,16 +87,10 @@
 		ctx.lineTo(x2scaled, y1scaled);
 		ctx.fill();
 
-<<<<<<< HEAD
-		const tickX = Math.round(this._data.coordinate * pixelRatio);
-		const tickTop = y1scaled;
-		const tickBottom = Math.round((tickTop + rendererOptions.tickLength) * pixelRatio);
-=======
 		if (this._data.tickVisible) {
 			const tickX = Math.round(this._data.coordinate * pixelRatio);
 			const tickTop = y1scaled;
-			const tickBottom = Math.round((tickTop + rendererOptions.borderSize + rendererOptions.tickLength) * pixelRatio);
->>>>>>> 6f718781
+			const tickBottom = Math.round((tickTop + rendererOptions.tickLength) * pixelRatio);
 
 			ctx.fillStyle = this._data.color;
 			const tickWidth = Math.max(1, Math.floor(pixelRatio));
