--- conflicted
+++ resolved
@@ -1,8 +1,5 @@
-<<<<<<< HEAD
-=======
-import { drawRoundRectWithInnerBorder, drawScaled } from '../helpers/canvas-helpers';
-
->>>>>>> f28f8112
+import { drawRoundRectWithInnerBorder } from '../helpers/canvas-helpers';
+
 import { TextWidthCache } from '../model/text-width-cache';
 
 import { CanvasRenderingTarget } from './canvas-rendering-target';
@@ -54,65 +51,17 @@
 		if (!this._data.visible) {
 			return;
 		}
-<<<<<<< HEAD
 
 		const { context: ctx, horizontalPixelRatio, verticalPixelRatio } = target;
 
-=======
->>>>>>> f28f8112
 		ctx.font = rendererOptions.font;
 
-		const geometry = this._calculateGeometry(ctx, rendererOptions, textWidthCache, width, align, pixelRatio);
-
-<<<<<<< HEAD
-		const xInside = alignRight ? width : 0;
-
-		let xOutside = xInside;
-		let xTick: number;
-		let xText: number;
-
-		ctx.fillStyle = this._commonData.background;
-		ctx.lineWidth = 1;
-		ctx.lineCap = 'butt';
-
-		if (text) {
-			if (alignRight) {
-				// 2               1
-				//
-				//              6  5
-				//
-				// 3               4
-				xOutside = xInside - totalWidth;
-				xTick = xInside - tickSize;
-				xText = xOutside + paddingOuter;
-			} else {
-				// 1               2
-				//
-				// 6  5
-				//
-				// 4               3
-				xOutside = xInside + totalWidth;
-				xTick = xInside + tickSize;
-				xText = xInside + horzBorder + tickSize + paddingInner;
-			}
-
-			const tickHeight = Math.max(1, Math.floor(verticalPixelRatio));
-
-			const horzBorderScaled = Math.max(1, Math.floor(horzBorder * horizontalPixelRatio));
-			const rightScaled = Math.ceil(width * horizontalPixelRatio);
-			const xInsideScaled = alignRight ? rightScaled : 0;
-			const yTopScaled = Math.round(yTop * verticalPixelRatio);
-			const xOutsideScaled = Math.round(xOutside * horizontalPixelRatio);
-			const yMidScaled = Math.round(yMid * verticalPixelRatio) - Math.floor(verticalPixelRatio * 0.5);
-
-			const yBottomScaled = yMidScaled + tickHeight + (yMidScaled - yTopScaled);
-			const xTickScaled = Math.round(xTick * horizontalPixelRatio);
-=======
+		const geometry = this._calculateGeometry(target, rendererOptions, textWidthCache, width, align);
+
 		const textColor = this._data.color || this._commonData.color;
 		const backgroundColor = (this._commonData.background);
 
 		ctx.fillStyle = this._commonData.background;
->>>>>>> f28f8112
 
 		if (this._data.text) {
 			const drawLabelBody = (labelBackgroundColor: string, labelBorderColor?: string): void => {
@@ -154,12 +103,6 @@
 			// draw label border above the tick
 			drawLabelBody('transparent', backgroundColor);
 
-<<<<<<< HEAD
-			target.useCanvasElementCoordinates(({ context }: { context: CanvasRenderingContext2D }) => {
-				context.textAlign = 'left';
-				context.fillStyle = this._commonData.color;
-				context.fillText(text, xText, yBottom - paddingBottom - baselineOffset);
-=======
 			// draw separator
 			if (this._data.borderVisible) {
 				ctx.fillStyle = rendererOptions.paneBackgroundColor;
@@ -168,11 +111,9 @@
 
 			ctx.save();
 			ctx.translate(geometry.xText, (geometry.yTop + geometry.yBottom) / 2 + geometry.textMidCorrection);
-			drawScaled(ctx, pixelRatio, () => {
-				ctx.fillStyle = textColor;
-				ctx.fillText(this._data.text, 0, 0);
->>>>>>> f28f8112
-			});
+			ctx.scale(horizontalPixelRatio, verticalPixelRatio);
+			ctx.fillStyle = textColor;
+			ctx.fillText(this._data.text, 0, 0);
 			ctx.restore();
 		}
 	}
@@ -186,13 +127,13 @@
 	}
 
 	private _calculateGeometry(
-		ctx: CanvasRenderingContext2D,
+		target: CanvasRenderingTarget,
 		rendererOptions: PriceAxisViewRendererOptions,
 		textWidthCache: TextWidthCache,
 		width: number,
-		align: 'left' | 'right',
-		pixelRatio: number
+		align: 'left' | 'right'
 	): Geometry {
+		const { context: ctx, horizontalPixelRatio, verticalPixelRatio } = target;
 		const tickSize = (this._data.tickVisible || !this._data.moveTextToInvisibleTick) ? rendererOptions.tickLength : 0;
 		const horzBorder = rendererOptions.borderSize;
 		const paddingTop = rendererOptions.paddingTop + this._commonData.additionalPaddingTop;
@@ -201,7 +142,7 @@
 		const paddingOuter = rendererOptions.paddingOuter;
 		const text = this._data.text;
 		const actualTextHeight = rendererOptions.fontSize;
-		const textMidCorrection = textWidthCache.yMidCorrection(ctx, text) * pixelRatio;
+		const textMidCorrection = textWidthCache.yMidCorrection(ctx, text) * verticalPixelRatio;
 
 		const textWidth = Math.ceil(textWidthCache.measureText(ctx, text));
 
@@ -209,24 +150,24 @@
 
 		const totalWidth = horzBorder + paddingInner + paddingOuter + textWidth + tickSize;
 
-		const tickHeight = Math.max(1, Math.floor(pixelRatio));
-		let totalHeightScaled = Math.round(totalHeight * pixelRatio);
+		const tickHeight = Math.max(1, Math.floor(verticalPixelRatio));
+		let totalHeightScaled = Math.round(totalHeight * verticalPixelRatio);
 		if (totalHeightScaled % 2 !== tickHeight % 2) {
 			totalHeightScaled += 1;
 		}
-		const horzBorderScaled = this._data.separatorVisible ? Math.max(1, Math.floor(horzBorder * pixelRatio)) : 0;
-		const totalWidthScaled = Math.round(totalWidth * pixelRatio);
+		const horzBorderScaled = this._data.separatorVisible ? Math.max(1, Math.floor(horzBorder * horizontalPixelRatio)) : 0;
+		const totalWidthScaled = Math.round(totalWidth * horizontalPixelRatio);
 		// tick overlaps scale border
-		const tickSizeScaled = Math.round(tickSize * pixelRatio);
-		const widthScaled = Math.ceil(width * pixelRatio);
-		const paddingInnerScaled = Math.ceil(paddingInner * pixelRatio);
+		const tickSizeScaled = Math.round(tickSize * horizontalPixelRatio);
+		const widthScaled = Math.ceil(width * horizontalPixelRatio);
+		const paddingInnerScaled = Math.ceil(paddingInner * horizontalPixelRatio);
 
 		let yMid = this._commonData.coordinate;
 		if (this._commonData.fixedCoordinate) {
 			yMid = this._commonData.fixedCoordinate;
 		}
 
-		yMid = Math.round(yMid * pixelRatio) - Math.floor(pixelRatio * 0.5);
+		yMid = Math.round(yMid * verticalPixelRatio) - Math.floor(verticalPixelRatio * 0.5);
 		const yTop = Math.floor(yMid + tickHeight / 2 - totalHeightScaled / 2);
 		const yBottom = yTop + totalHeightScaled;
 
@@ -239,7 +180,8 @@
 		let xTick: number;
 		let xText: number;
 
-		const radius = 2 * pixelRatio;
+		// TODO: it is better to have different horizontal and vertical radii
+		const radius = 2 * horizontalPixelRatio;
 
 		ctx.textAlign = alignRight ? 'right' : 'left';
 		ctx.textBaseline = 'middle';
