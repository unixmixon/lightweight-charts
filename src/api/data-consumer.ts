--- conflicted
+++ resolved
@@ -126,13 +126,10 @@
 	 * The types of area series data.
 	 */
 	Area: LineData | WhitespaceData;
-<<<<<<< HEAD
 	Baseline: LineData | WhitespaceData;
-=======
 	/**
 	 * The types of line series data.
 	 */
->>>>>>> 6262b19f
 	Line: LineData | WhitespaceData;
 	/**
 	 * The types of histogram series data.
