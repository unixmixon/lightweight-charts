--- conflicted
+++ resolved
@@ -99,11 +99,7 @@
 	unsubscribeClick(handler: MouseEventHandler): void;
 
 	/**
-<<<<<<< HEAD
 	 * Adds a subscription to crosshair movement to receive notifications on crosshair movements
-=======
-	 * Adds a subscription to crosshair movement to receive notifications about crosshair moving
->>>>>>> b872fe6a
 	 * @param handler - handler (function) to be called on crosshair move
 	 */
 	subscribeCrosshairMove(handler: MouseEventHandler): void;
