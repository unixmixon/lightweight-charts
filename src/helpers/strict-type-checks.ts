--- conflicted
+++ resolved
@@ -43,7 +43,6 @@
 	return !(value <= 0) && !(value > 0);
 }
 
-<<<<<<< HEAD
 export function uid(length: number = 6): string {
 	const charset = 'abcdefghijklmnopqrstuvwxyzABCDEFGHIJKLMNOPQRSTUVWXYZ0123456789';
 	let res = '';
@@ -51,10 +50,10 @@
 		res += charset.charAt(Math.floor(Math.random() * charset.length));
 	}
 	return res;
-=======
+}
+
 export function isBoolean(value: unknown): value is boolean {
 	return typeof value === 'boolean';
->>>>>>> e0e1e2c1
 }
 
 export function clone<T>(object: T): T {
